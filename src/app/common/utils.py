import hashlib
import logging
import os
from datetime import datetime

import cv2
import numpy as np

logger = logging.getLogger(__name__)


def get_image_hash(image_array: np.ndarray, algorithm: str = 'sha256') -> str:
    """
    Computes a hash for a NumPy image array to verify its integrity.

    Args:
        image_array: The NumPy array of the image.
        algorithm: The hashing algorithm to use (e.g., 'sha256', 'md5').

    Returns:
        The hexadecimal hash string.
    """
    hasher = hashlib.new(algorithm)
    hasher.update(image_array.tobytes())
    return hasher.hexdigest()

<<<<<<< HEAD

def save_captured_images(color_bgr_image: np.ndarray, depth_image: np.ndarray, save_dir: str = "src/image_captured"):
    """
    Saves the raw color and depth images to a specified directory with timestamps.

    Args:
        color_bgr_image: The BGR color image as a NumPy array.
        depth_image: The depth image as a NumPy array.
        save_dir: The directory to save the images in.
    """
    try:
        os.makedirs(save_dir, exist_ok=True)
        timestamp = datetime.now().strftime("%Y%m%d_%H%M%S_%f")
        color_filename = os.path.join(save_dir, f"color_{timestamp}.png")
        depth_filename = os.path.join(save_dir, f"depth_{timestamp}.npy")
        cv2.imwrite(color_filename, color_bgr_image)
        np.save(depth_filename, depth_image)
        logger.info(f"Saved captured images: {color_filename}, {depth_filename}")
    except Exception as e:
        logger.error(f"Failed to save captured images: {e}", exc_info=True)
=======
def format_3d_coordinates(point_3d: list) -> dict:
    """Formats 3D coordinates as a dictionary."""
    if not point_3d or len(point_3d) != 3:
        return {}
    
    coord_text = {"x": round(point_3d[0], 5),  
                  "y": round(point_3d[1], 5), 
                  "z": round(point_3d[2], 5)}
    
    return coord_text
>>>>>>> 7597b410
<|MERGE_RESOLUTION|>--- conflicted
+++ resolved
@@ -24,7 +24,6 @@
     hasher.update(image_array.tobytes())
     return hasher.hexdigest()
 
-<<<<<<< HEAD
 
 def save_captured_images(color_bgr_image: np.ndarray, depth_image: np.ndarray, save_dir: str = "src/image_captured"):
     """
@@ -45,7 +44,8 @@
         logger.info(f"Saved captured images: {color_filename}, {depth_filename}")
     except Exception as e:
         logger.error(f"Failed to save captured images: {e}", exc_info=True)
-=======
+
+
 def format_3d_coordinates(point_3d: list) -> dict:
     """Formats 3D coordinates as a dictionary."""
     if not point_3d or len(point_3d) != 3:
@@ -55,5 +55,4 @@
                   "y": round(point_3d[1], 5), 
                   "z": round(point_3d[2], 5)}
     
-    return coord_text
->>>>>>> 7597b410
+    return coord_text